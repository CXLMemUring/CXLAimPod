--- conflicted
+++ resolved
@@ -8,8 +8,4 @@
 LastEditors  : chenxl 
 LastEditTime : 2025-02-15 03:53:02
 '''
-<<<<<<< HEAD
-__version__ = "0.2.2rc2"
-=======
-__version__ = "0.2.3"
->>>>>>> 6c35ca75
+__version__ = "0.2.3"